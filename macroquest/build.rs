--- conflicted
+++ resolved
@@ -1,40 +1,9 @@
 fn main() {
-<<<<<<< HEAD
-    let mq_config = macroquest_build_config::BuildConfig::load();
-
-    cxx_build::bridge("src/ffi/mod.rs")
-        .std("c++17")
-        .includes(mq_config.include_dirs())
-        .define("NOMINMAX", None)
-        .file("src/ffi/eqlib.cc")
-        .file("src/ffi/mq.cc")
-        .compile("mqrust");
-
-    mq_config.emit();
-
-    // Emit for all of the headers/files in eqlib
-    for entry in walkdir::WalkDir::new(mq_config.eqlib_dir())
-        .into_iter()
-        .filter_map(|e| e.ok())
-    {
-        if entry.file_type().is_file() {
-            let filename = entry.file_name().to_string_lossy();
-            if filename.ends_with(".h") || filename.ends_with(".cc") {
-                println!("cargo:rerun-if-changed={}", entry.path().display())
-            }
-        }
-    }
-
-=======
->>>>>>> fdd40f2f
     println!("cargo:rerun-if-changed=build.rs");
     println!("cargo:rerun-if-changed=include/eqlib.h");
     println!("cargo:rerun-if-changed=include/mq.h");
     println!("cargo:rerun-if-changed=src/ffi/mod.rs");
     println!("cargo:rerun-if-changed=src/ffi/eqlib.cc");
-<<<<<<< HEAD
-    println!("cargo:rerun-if-changed=src/ffi/mq.cc");
-=======
 
     let target_os = std::env::var("CARGO_CFG_TARGET_OS").unwrap();
 
@@ -42,5 +11,4 @@
     if target_os == "windows" {
         macroquest_build_config::BuildConfig::load().emit();
     }
->>>>>>> fdd40f2f
 }