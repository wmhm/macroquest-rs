[package]
name = "macroquest"
description = "Write MacroQuest plugins in Rust"
version.workspace = true
edition.workspace = true
license.workspace = true

[dependencies]
<<<<<<< HEAD
macroquest-macros = { path = "../macroquest-macros" }
cansi = { version = "2.2.1", optional = true }
cxx = "1"
=======
macroquest-macros = { workspace = true }
macroquest-sys = { workspace = true, optional = true }
>>>>>>> fdd40f2f
num_enum = "0.7.2"
parking_lot = "0.12.1"
tracing = "0.1"
tracing-subscriber = { version = "0.3", optional = true }
windows = { version = "0.*", features = [
    "Win32_Foundation",
    "Win32_System_SystemServices",
] }


[build-dependencies]
<<<<<<< HEAD
macroquest-build-config = { path = "../macroquest-build-config" }
cxx-build = "1"
walkdir = "2"

[features]
colors = ["dep:cansi"]
logger = ["dep:tracing-subscriber"]
=======
macroquest-build-config = { workspace = true }


[features]
default = ["bindings"]
bindings = ["dep:macroquest-sys"]


[package.metadata.docs.rs]
features = []
no-default-features = true
targets = ["x86_64-pc-windows-msvc"]
rustdoc-args = ["--cfg", "docsrs"]
>>>>>>> fdd40f2f
<|MERGE_RESOLUTION|>--- conflicted
+++ resolved
@@ -6,14 +6,9 @@
 license.workspace = true
 
 [dependencies]
-<<<<<<< HEAD
-macroquest-macros = { path = "../macroquest-macros" }
-cansi = { version = "2.2.1", optional = true }
-cxx = "1"
-=======
 macroquest-macros = { workspace = true }
 macroquest-sys = { workspace = true, optional = true }
->>>>>>> fdd40f2f
+cansi = { version = "2.2.1", optional = true }
 num_enum = "0.7.2"
 parking_lot = "0.12.1"
 tracing = "0.1"
@@ -25,26 +20,18 @@
 
 
 [build-dependencies]
-<<<<<<< HEAD
-macroquest-build-config = { path = "../macroquest-build-config" }
-cxx-build = "1"
-walkdir = "2"
-
-[features]
-colors = ["dep:cansi"]
-logger = ["dep:tracing-subscriber"]
-=======
 macroquest-build-config = { workspace = true }
 
 
 [features]
 default = ["bindings"]
 bindings = ["dep:macroquest-sys"]
+colors = ["dep:cansi"]
+logger = ["dep:tracing-subscriber"]
 
 
 [package.metadata.docs.rs]
 features = []
 no-default-features = true
 targets = ["x86_64-pc-windows-msvc"]
-rustdoc-args = ["--cfg", "docsrs"]
->>>>>>> fdd40f2f
+rustdoc-args = ["--cfg", "docsrs"]