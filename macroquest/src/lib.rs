--- conflicted
+++ resolved
@@ -18,13 +18,8 @@
 pub use crate::pluginapi::{Plugin, PluginHandler};
 
 pub mod eq;
-<<<<<<< HEAD
-#[doc(hidden)]
-pub mod ffi;
 pub mod log;
 pub mod mq;
-=======
->>>>>>> fdd40f2f
 mod pluginapi;
 #[doc(hidden)]
 pub mod windows;