--- conflicted
+++ resolved
@@ -7,7 +7,6 @@
 use quote::{format_ident, quote, ToTokens};
 use syn::{parse_macro_input, ItemStruct};
 
-<<<<<<< HEAD
 #[derive(Debug, Clone, FromMeta)]
 enum LevelFilter {
     #[darling(rename = "off")]
@@ -134,8 +133,6 @@
     logging: Option<Override<Logging>>,
 }
 
-=======
->>>>>>> fdd40f2f
 #[proc_macro_attribute]
 pub fn plugin(args: TokenStream, stream: TokenStream) -> TokenStream {
     let args = match NestedMeta::parse_meta_list(args.into()) {
@@ -307,45 +304,4 @@
     implementation.to_tokens(&mut output);
 
     TokenStream::from(output)
-}
-
-<<<<<<< HEAD
-mod ffi {
-    use std::ffi::CStr;
-    use std::os::raw::c_char;
-
-    #[link(name = "MQ2Main")]
-    extern "C" {
-        static gszVersion: [c_char; 32];
-        static gszTime: [c_char; 32];
-    }
-
-    pub(super) fn eq_version() -> &'static str {
-        let v = unsafe { CStr::from_ptr(gszVersion.as_ptr()) };
-
-        v.to_str().unwrap()
-    }
-
-    pub(super) fn eq_time() -> &'static str {
-        let v = unsafe { CStr::from_ptr(gszTime.as_ptr()) };
-
-        v.to_str().unwrap()
-    }
-}
-=======
-// fn eq_version() -> String {
-//     use std::ffi::CStr;
-//     use std::os::raw::c_char;
-
-//     #[link(name = "MQ2Main")]
-//     extern "C" {
-//         static gszVersion: [c_char; 32];
-//         static gszTime: [c_char; 32];
-//     }
-
-//     let date = unsafe { CStr::from_ptr(gszVersion.as_ptr()) };
-//     let time = unsafe { CStr::from_ptr(gszTime.as_ptr()) };
-
-//     format!("{} {}", date.to_str().unwrap(), time.to_str().unwrap())
-// }
->>>>>>> fdd40f2f
+}