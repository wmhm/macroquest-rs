--- conflicted
+++ resolved
@@ -12,10 +12,6 @@
     eq_version: String,
     profile: String,
     root_dir: PathBuf,
-<<<<<<< HEAD
-    bin_dir: Option<PathBuf>,
-    lib_dir: Option<PathBuf>,
-=======
     bin_dir: PathBuf,
 }
 
@@ -37,7 +33,6 @@
 
         format!("{} {}", version, time)
     })
->>>>>>> fdd40f2f
 }
 
 fn main() {
@@ -48,22 +43,6 @@
     println!("cargo:rerun-if-env-changed=MACROQUEST_BUILD_LIB_DIR");
     println!("cargo:rerun-if-changed=build.rs");
 
-<<<<<<< HEAD
-    // Compute our Build Configuration
-    let mq_profile = env::var("MACROQUEST_BUILD_PROFILE").unwrap_or_else(|_| "release".into());
-    let mq_root_dir = PathBuf::from(
-        env::var_os("MACROQUEST_DIR")
-            .expect("Must set MACROQUEST_DIR to the root of a MacroQuest checkout"),
-    );
-    let mq_bin_dir = env::var_os("MACROQUEST_BUILD_BIN_DIR").map(PathBuf::from);
-    let mq_lib_dir = env::var_os("MACROQUEST_BUILD_LIB_DIR").map(PathBuf::from);
-
-    let config = BuildConfig {
-        root_dir: mq_root_dir,
-        profile: mq_profile,
-        bin_dir: mq_bin_dir,
-        lib_dir: mq_lib_dir,
-=======
     let target_os = std::env::var("CARGO_CFG_TARGET_OS").unwrap();
 
     let config = if std::env::var("DOCS_RS").is_ok() {
@@ -103,7 +82,6 @@
             profile: mq_profile,
             bin_dir: mq_bin_dir,
         }
->>>>>>> fdd40f2f
     };
 
     // Actually write out our configuration file so that our crate can read it
